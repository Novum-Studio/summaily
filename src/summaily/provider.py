--- conflicted
+++ resolved
@@ -1,14 +1,7 @@
 from abc import ABC, abstractmethod
-<<<<<<< HEAD
-import imaplib, email
-from email.header import decode_header
-import requests
-import base64
-=======
 import imaplib
 from typing import List, Dict, Any
 from .parser import EmailParser, Email
->>>>>>> a2fb17ea
 
 # Abstract Base Class for all email providers.
 class EmailProviderInterface(ABC):
@@ -62,108 +55,6 @@
         for id in recent_n_mails:
             _, data2 = self.imap.fetch(id, '(RFC822)')
             raw_email = data2[0][1]
-<<<<<<< HEAD
-
-            # Parse email data
-            email_message = email.message_from_bytes(raw_email)
-            
-            # Access email fields
-            subject, encoding = decode_header(email_message['Subject'])[0]
-            # FIXME: Default set to UTF-8 decoding
-            if isinstance(subject, bytes) and encoding: subject = subject.decode(encoding)
-
-            from_address = email_message['From']
-            to_address = email_message['To']
-            date = email_message['Date']
-
-            # emails might have multipart body, combine them into one
-            # TODO: could store body parts in list
-            
-            body = ''
-            for part in email_message.walk():
-                body_part = part.get_payload(decode=True)
-                # FIXME: need support for scraping all type of MIME text
-                if part.get_content_type() == 'text/plain':
-                    body_part = body_part.decode()
-                    body += body_part
-
-            
-            current_email['Subject'] = subject
-            current_email['From'] = from_address
-            current_email['To'] = to_address
-            current_email['Date'] = date
-            current_email['Body'] = body
-
-            result.append(current_email) 
-
-        return result
-
-class GoogleProvider(EmailProvider):
-    def __init__(self, token: str):
-        self.token = token
-        self.session = None
-
-    def connect(self):
-        self.session = requests.Session()
-        self.session.headers.update({"Authorization": f"Bearer {self.token}"})
-
-    def fetch_emails(self, num_emails=-1) -> list:
-        result = list()
-        if not self.session:
-            raise Exception("Not connected to the Google API.")
-
-        # Fetch emails from Gmail API
-        response = self.session.get(
-            "https://www.googleapis.com/gmail/v1/users/me/messages",
-            params={"maxResults": num_emails} if num_emails > 0 else {}
-        )
-
-        if response.status_code != 200:
-            raise Exception(f"Failed to fetch emails: {response.status_code}")
-
-        messages = response.json().get("messages", [])
-        for msg in messages:
-            email_data = self.get_email(msg["id"])
-            result.append(email_data)
-
-        return result
-
-    def get_email(self, msg_id):
-        # Fetch a single email by ID
-        response = self.session.get(
-            f"https://www.googleapis.com/gmail/v1/users/me/messages/{msg_id}"
-        )
-
-        if response.status_code != 200:
-            raise Exception(f"Failed to fetch email: {response.status_code}")
-
-        msg = response.json()
-        email_data = {
-            "Subject": self.get_header(msg, "Subject"),
-            "From": self.get_header(msg, "From"),
-            "To": self.get_header(msg, "To"),
-            "Date": self.get_header(msg, "Date"),
-            "Body": self.get_body(msg)
-        }
-        return email_data
-
-    def get_header(self, msg, header_name):
-        headers = msg["payload"]["headers"]
-        for header in headers:
-            if header["name"] == header_name:
-                return header["value"]
-        return None
-
-    def get_body(self, msg):
-        parts = msg["payload"].get("parts", [])
-        body = ""
-        for part in parts:
-            if part["mimeType"] == "text/plain":
-                data = part["body"]["data"]
-                body += base64.urlsafe_b64decode(data).decode()
-        return body
-=======
             result.append(EmailParser.parse_email(id, raw_email, self.PROVIDER_TYPE))
         return result
-    
->>>>>>> a2fb17ea
+    